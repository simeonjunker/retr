import torch
from torch.utils.data import DataLoader
import argparse
from models import caption
from datasets import coco
from configuration import Config
import os
from tqdm import tqdm

from eval_utils.decode import prepare_tokenizer, load_image, greedy
<<<<<<< HEAD
from engine import eval_model
=======
from train_utils.checkpoints import get_latest_checkpoint


def setup_val_dataloader(config):
    dataset_val = coco.build_dataset(config, mode='validation', return_unique=True)
    sampler_val = torch.utils.data.SequentialSampler(dataset_val)
    data_loader_val = DataLoader(dataset_val, 
                                 batch_size=1,
                                 sampler=sampler_val, drop_last=False,
                                 num_workers=config.num_workers)
    return data_loader_val


def evaluate_val_set(
        config, model, tokenizer,
        start_token, max_pos_embeddings
        ):
    data_loader = setup_val_dataloader(config)

    all_caps = []

    for image, masks, caps, cap_masks in tqdm(data_loader):
        c = greedy(model, image, tokenizer, start_token, max_pos_embeddings)
        all_caps.append(c)
        print(c)

    return all_caps
>>>>>>> b8e0c98a


def prepare_model(args, config):

    checkpoint_path = args.checkpoint

    # load model
    if args.checkpoint is not None:
      if not os.path.exists(args.checkpoint):
        raise NotImplementedError('Give valid checkpoint path')
      else:
        model,_ = caption.build_model(config)
        checkpoint = torch.load(args.checkpoint, map_location='cpu')
        model.load_state_dict(checkpoint['model_state_dict'])
    else:
<<<<<<< HEAD
        if not os.path.exists(checkpoint_path):
            raise NotImplementedError('Give valid checkpoint path')

    print("Found checkpoint! Loading!")
    model, _ = caption.build_model(config)

    print("Loading Checkpoint...")
    checkpoint = torch.load(checkpoint_path, map_location='cpu')

    model.load_state_dict(checkpoint['model_state_dict']) 

    return model   
=======
      print("Checking for checkpoint.")
      checkpoint_path = config.checkpoint_path
      if checkpoint_path is None:
        raise NotImplementedError('No checkpoint path given!')
      elif not os.path.exists(checkpoint_path):
        raise NotImplementedError('Give valid checkpoint path')
      else:
        latest_cpt = get_latest_checkpoint(config)
        if latest_cpt is not None:      
          print("Found checkpoint! Loading!")
          model,_ = caption.build_model(config)
          checkpoint = torch.load(os.path.join(checkpoint_path, latest_cpt), map_location='cpu')
          model.load_state_dict(checkpoint['model_state_dict'])
        else:
          print(f"No valid checkpoint found in {checkpoint_path}")

    return model  
>>>>>>> b8e0c98a


def setup_val_dataloader(config):
    dataset_val = coco.build_dataset(config, mode='validation', return_unique=True)
    sampler_val = torch.utils.data.SequentialSampler(dataset_val)
    data_loader_val = DataLoader(dataset_val, 
                                 batch_size=config.batch_size,
                                 sampler=sampler_val, drop_last=False,
                                 num_workers=config.num_workers)
    return data_loader_val


def main_image(args, config):

    assert args.path is not None
    image_path = args.path

    # model
    model = prepare_model(args, config)

    # tokenizer
    tokenizer, start_token, end_token = prepare_tokenizer()

    # image handling
    image = load_image(image_path, transform=coco.val_transform)

    # decoding
    output = greedy(model, image, tokenizer, start_token,
                    config.max_position_embeddings)

    return output


def main_val_set(args, config):

    # model
    model = prepare_model(args, config)

    # tokenizer
    tokenizer, start_token, end_token = prepare_tokenizer()

    data_loader = setup_val_dataloader(config)

    metrics = eval_model(model, data_loader, tokenizer, config)

    return metrics


if __name__ == '__main__':
    parser = argparse.ArgumentParser(description='Image Captioning')

    parser.add_argument('--path', type=str,
                        help='path to image', default=None)
    parser.add_argument('--checkpoint', type=str,
<<<<<<< HEAD
                        help='checkpoint path', default='./checkpoint.pth')
    parser.add_argument('--mode', default='val')
=======
                        help='checkpoint path', default=None)
>>>>>>> b8e0c98a
    args = parser.parse_args()

    config = Config()

    if args.mode == 'val':
        print(main_val_set(args, config))
    elif args.mode == 'image':
        print(main_image(args, config))<|MERGE_RESOLUTION|>--- conflicted
+++ resolved
@@ -8,11 +8,8 @@
 from tqdm import tqdm
 
 from eval_utils.decode import prepare_tokenizer, load_image, greedy
-<<<<<<< HEAD
+from train_utils.checkpoints import get_latest_checkpoint
 from engine import eval_model
-=======
-from train_utils.checkpoints import get_latest_checkpoint
-
 
 def setup_val_dataloader(config):
     dataset_val = coco.build_dataset(config, mode='validation', return_unique=True)
@@ -38,7 +35,6 @@
         print(c)
 
     return all_caps
->>>>>>> b8e0c98a
 
 
 def prepare_model(args, config):
@@ -54,20 +50,6 @@
         checkpoint = torch.load(args.checkpoint, map_location='cpu')
         model.load_state_dict(checkpoint['model_state_dict'])
     else:
-<<<<<<< HEAD
-        if not os.path.exists(checkpoint_path):
-            raise NotImplementedError('Give valid checkpoint path')
-
-    print("Found checkpoint! Loading!")
-    model, _ = caption.build_model(config)
-
-    print("Loading Checkpoint...")
-    checkpoint = torch.load(checkpoint_path, map_location='cpu')
-
-    model.load_state_dict(checkpoint['model_state_dict']) 
-
-    return model   
-=======
       print("Checking for checkpoint.")
       checkpoint_path = config.checkpoint_path
       if checkpoint_path is None:
@@ -85,7 +67,6 @@
           print(f"No valid checkpoint found in {checkpoint_path}")
 
     return model  
->>>>>>> b8e0c98a
 
 
 def setup_val_dataloader(config):
@@ -140,12 +121,8 @@
     parser.add_argument('--path', type=str,
                         help='path to image', default=None)
     parser.add_argument('--checkpoint', type=str,
-<<<<<<< HEAD
-                        help='checkpoint path', default='./checkpoint.pth')
+                        help='checkpoint path', default=None)
     parser.add_argument('--mode', default='val')
-=======
-                        help='checkpoint path', default=None)
->>>>>>> b8e0c98a
     args = parser.parse_args()
 
     config = Config()
